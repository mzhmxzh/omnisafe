"""
Description: Wrapper for Isaac Gym
"""

import os
import sys
from scipy.stats import loguniform

os.chdir(os.path.dirname(os.path.dirname(os.path.abspath(__file__))))
sys.path.append(os.path.realpath('.'))

import argparse
import numpy as np
import transforms3d
from isaacgym import gymapi, gymtorch

import torch
import random
import warnings
from pytorch3d import transforms as pttf
# from torchsdf.sdf import index_vertices_by_faces
from utils.robot_model import RobotModel
from utils.isaac_utils import joint_names_isaac, joint_names, get_sim_params, get_plane_params, get_table_asset_options, get_robot_asset_options, get_object_asset_options, create_table_actor, create_robot_actor, init_waiting_pose, get_camera_params, load_cameras, collect_pointclouds, get_point_on_link, points_in_contact, update_sim_params
from utils.robot_info import ROBOT_BASE_HEIGHT, TABLE_HEIGHT, HOME_POSE, RIGID_BODY_BIAS, RIGID_BODY_SIZE, RIGID_BODY_RPY, OBJ_INIT_CENTER, OLD_HOME_POSE
from utils.control import PIDController
from utils.config import load_config
from utils.adr_utils import get_property_setter_map, get_property_getter_map, get_default_setter_args, generate_random_samples, apply_random_samples, update_delay_queue, init_adr_params, update_adr_param_and_rerandomize, update_manualdr_param_and_rerandomize, rerandomize_physics_gravity
from utils.safety_wrapper import SafetyWrapper
import trimesh as tm
from tqdm import trange
from collections import deque
from copy import deepcopy
import time
import ikpy.chain
import gc

translation_names = ['WRJTx', 'WRJTy', 'WRJTz']
rot_names = ['WRJRx', 'WRJRy', 'WRJRz']
joint_names = [
    'j1', 'j0', 'j2', 'j3', 
    'j12', 'j13', 'j14', 'j15', 
    'j5', 'j4', 'j6', 'j7', 
    'j9', 'j8', 'j10', 'j11', 
]

def eps_dis(dis, eps=0):
    return (dis-eps).clip(min=0)

class RolloutWorkerModes:
    ADR_ROLLOUT = 0 # rollout with current ADR params
    ADR_BOUNDARY = 1 # rollout with params on boundaries of ADR, used to decide whether to expand ranges
    TEST_ENV = 2 # rollout wit default DR params, used to measure overall success rate. (currently unused)


class Env():
    def __init__(self, config):
        self.config = config
        self.adr_cfg = self.config.get("adr", {})
        self.use_adr = self.adr_cfg.get("use_adr", False)
        self.from_start = config.get('from_start', 0)
        self.curr_iter = 0
        self.robot_model = RobotModel(
            urdf_path='data/ur_description/urdf/ur5_leap_simplified.urdf', 
            n_surface_points=config.robot_pc_points, 
            device=config.gpu, 
        )
        self.arm = ikpy.chain.Chain.from_urdf_file('data/ur_description/urdf/ur5_simplified.urdf', active_links_mask=[False, True, True, True, True, True, True, False])
        self.root_dir = 'data'
        self.device = torch.device('cpu') if config.gpu=='cpu' else torch.device(f'cuda:{config.gpu}')
        self.wrapper = SafetyWrapper(config, torch.tensor([-1,-1,ROBOT_BASE_HEIGHT], device=self.device), torch.tensor([1,1,1], device=self.device), 0, 0, 0, 0, robot_pc_points=config.robot_pc_points)
        self.is_corrector = self.config.get("is_corrector", 0)
        # create_isaac_visualizer(port=6000, host="localhost", keep_default_viewer=True, max_env=4)
        
        assert config.env_hz % config.control_hz == 0
        self.substeps = config.env_hz // config.control_hz

        self.gym = gymapi.acquire_gym()
        sim_params = get_sim_params(config)
        self.sim = self.gym.create_sim(config.gpu, config.gpu, gymapi.SIM_PHYSX, sim_params)
        if self.sim is None:
            print("*** Failed to create sim")
            quit()
        
        plane_params = get_plane_params()
        self.gym.add_ground(self.sim, plane_params)

        table_asset_options = get_table_asset_options()
        table_dims = gymapi.Vec3(2, 2, TABLE_HEIGHT)
        table_asset = self.gym.create_box(self.sim, table_dims.x, table_dims.y, table_dims.z, table_asset_options)

        robot_asset_options = get_robot_asset_options()
        robot_asset = self.gym.load_urdf(self.sim, self.root_dir, 'ur_description/urdf/ur5_leap_isaac.urdf', robot_asset_options)
        self.robot_asset = robot_asset
        self.robot_rb_count = self.gym.get_asset_rigid_body_count(robot_asset) + 1
        self.hand_idx = self.gym.find_asset_rigid_body_index(robot_asset, 'hand_base_link')
        self.fingertip_names = ['thumb_fingertip', 'fingertip', 'fingertip_2', 'fingertip_3']
        self.fingertip_idx = [self.gym.find_asset_rigid_body_index(robot_asset, name) for name in self.fingertip_names]
        self.cforces_idx = []
        self.fforces_idx = []
        self.global_forces_idx = []

        # table_idx = self.gym.find_asset_rigid_body_index(table_asset, "box")
        # sensor_pose = gymapi.Transform(gymapi.Vec3(0.0,0.0,0.0))
        # sensor_props = gymapi.ForceSensorProperties()
        # sensor_props.enable_constraint_solver_forces = True
        # sensor_props.enable_forward_dynamics_forces = False
        # sensor_props.use_world_frame = True
        # sensor_idx2 = self.gym.create_asset_force_sensor(table_asset, table_idx, sensor_pose, sensor_props)
        # self.table_force_idx.append(sensor_idx2)
        for name in ['hand_base_link', 'mcp_joint', 'pip', 'dip', 'fingertip', 'mcp_joint_2', 'pip_2', 'dip_2', 'fingertip_2', 'mcp_joint_3', 'pip_3', 'dip_3', 'fingertip_3', 'pip_4', 'thumb_pip', 'thumb_dip', 'thumb_fingertip']:
            body_idx = self.gym.find_asset_rigid_body_index(robot_asset, name)
            sensor_pose = gymapi.Transform(gymapi.Vec3(0.0,0.0,0.0))
            sensor_props = gymapi.ForceSensorProperties()
            sensor_props.enable_constraint_solver_forces = False
            sensor_props.enable_forward_dynamics_forces = True
            sensor_props.use_world_frame = False
            sensor_idx1 = self.gym.create_asset_force_sensor(robot_asset, body_idx, sensor_pose, sensor_props)
            self.cforces_idx.append(sensor_idx1)

            sensor_props = gymapi.ForceSensorProperties()
            sensor_props.enable_constraint_solver_forces = True
            sensor_props.enable_forward_dynamics_forces = False
            sensor_props.use_world_frame = True
            sensor_idx1 = self.gym.create_asset_force_sensor(robot_asset, body_idx, sensor_pose, sensor_props)
            self.global_forces_idx.append(sensor_idx1)

            sensor_props = gymapi.ForceSensorProperties()
            sensor_props.enable_constraint_solver_forces = True
            sensor_props.enable_forward_dynamics_forces = False
            sensor_props.use_world_frame = False
            sensor_idx2 = self.gym.create_asset_force_sensor(robot_asset, body_idx, sensor_pose, sensor_props)
            self.fforces_idx.append(sensor_idx2)


        
        if self.use_adr:
            init_adr_params(self, config, self.adr_cfg)

        object_asset_options = get_object_asset_options()
        self.num_envs = config.num_envs
        self.num_obj_per_env = config.num_obj_per_env
        if len(config.object_code) != self.num_obj_per_env * self.num_envs:
            warnings.warn(f'Number of objects in split ({len(config.object_code)}) does not match number of environments ({config.num_envs}) times number of objects per environment ({config.num_obj_per_env}).', UserWarning)

        self.env_objects = [[] for _ in range(self.num_envs)]
        obj_raw_pcs = [[] for _ in range(self.num_envs)]
        self.face_verts = [[] for _ in range(self.num_envs)]
        if config.load_traj:
            self.loaded_traj = [[] for _ in range(self.num_envs)]
            self.current_traj = [None for _ in range(self.num_envs)]
            self.grasp_trans = torch.zeros((self.num_envs, 3), device=self.device)
            self.grasp_rot = torch.zeros((self.num_envs, 3, 3), device=self.device)
            self.grasp_qpos = torch.zeros((self.num_envs, 16), device=self.device)

        scale2float_dict = {
            '006': 0.06,
            '008': 0.08,
            '010': 0.10,
            '012': 0.12,
            '015': 0.15,
            '100': 1.00,
        }

        random.shuffle(config.object_code)
        loaded_assets = dict()
        self.obj_names = [[] for _ in range(self.num_envs)]
        for i in trange(self.num_obj_per_env * self.num_envs):
            object_code = config.object_code[i%len(config.object_code)]
            if object_code in loaded_assets.keys():
                this_asset = loaded_assets[object_code]
            else:
                this_asset = self.gym.load_asset(self.sim, os.path.join(config.asset_path, 'meshdata', object_code[:object_code.rfind('_')], 'coacd'), f'coacd_{object_code[object_code.rfind("_")+1:]}.urdf', object_asset_options)
                # this_asset = self.gym.load_asset(self.sim, os.path.join(config.asset_path, 'meshdata', object_code[:object_code.rfind('_')], 'coacd'), f'coacd_{object_code[object_code.rfind("_")+1:]}_sdf.urdf', object_asset_options)
                loaded_assets[object_code] = this_asset
            self.env_objects[i // self.num_obj_per_env].append(this_asset)
            raw_pc = np.load(os.path.join(config.asset_path, 'meshdata', object_code[:object_code.rfind('_')], 'coacd', 'fps.npy')).astype(np.float32)
            obj_raw_pcs[i // self.num_obj_per_env].append(raw_pc*scale2float_dict[object_code.split('_')[-1]])
            if self.config.use_camera:
                object_mesh = tm.load(os.path.join(self.root_dir, 'meshdata', object_code[:object_code.rfind('_')], 'coacd', 'decomposed.obj'), process=False).apply_scale(scale2float_dict[object_code.split('_')[-1]])
                v = torch.tensor(object_mesh.vertices, dtype=torch.float, device=self.device)
                f = torch.tensor(object_mesh.faces, dtype=torch.long, device=self.device)
                self.face_verts[i // self.num_obj_per_env].append(v[f])
            self.obj_names[i // self.num_obj_per_env].append(object_code)
            if config.load_traj:
                traj_path = os.path.join(self.root_dir, 'results_filtered-v15', object_code + '.npy')
                if os.path.exists(traj_path):
                    traj = np.load(traj_path, allow_pickle=True)
                else:
                    raise NotImplementedError
                    traj = []
                
                assert len(traj) > 0, object_code
                self.loaded_traj[i // self.num_obj_per_env].append(traj)
        self.obj_full_pcs = torch.from_numpy(np.stack([np.stack(raw_pcs) for raw_pcs in obj_raw_pcs])).to(self.device)
        obj_waiting_pose = init_waiting_pose(config.num_obj_per_env, table_dims, config.env_spacing, config.object_rise)

        if config.use_camera:
            self.camera_depth_tensor_list = []
            # self.camera_rgb_tensor_list = []
            self.camera_seg_tensor_list = []
            self.camera_vinv_tensor_list = []
            self.camera_proj_tensor_list = []
            self.env_origin = torch.zeros((config.num_envs, 3), device=self.device)
            self.camera_props = get_camera_params()
            camera_eye = torch.tensor(config.camera.xyz, device=self.device)
            camera_lookat = torch.tensor(config.camera.eye, device=self.device)
            camera_eye[2] += ROBOT_BASE_HEIGHT + TABLE_HEIGHT
            camera_lookat[2] += ROBOT_BASE_HEIGHT + TABLE_HEIGHT
            camera_u = torch.arange(0, self.camera_props.width)
            camera_v = torch.arange(0, self.camera_props.height)
            camera_v2, camera_u2 = torch.meshgrid(camera_v, camera_u)
            self.camera_v2, self.camera_u2 = camera_v2.to(self.device), camera_u2.to(self.device)

        robot_indices = []
        obj_indices = []
        all_indices = []
        self.envs = []
        self.obj_handles = []
        self.obj_original_masses = []
        self.robot_handles = []

        for i in trange(config.num_envs):
            max_agg_bodies = self.gym.get_asset_rigid_body_count(robot_asset) * 1 + 2 * sum([self.gym.get_asset_rigid_body_count(object_asset) for object_asset in self.env_objects[i]]) + 1
            max_agg_shapes = self.gym.get_asset_rigid_shape_count(robot_asset) * 1 + 2 * sum([self.gym.get_asset_rigid_shape_count(object_asset) for object_asset in self.env_objects[i]]) + 1
            env = self.gym.create_env(self.sim, gymapi.Vec3(-config.env_spacing, -config.env_spacing, 0), gymapi.Vec3(config.env_spacing, config.env_spacing, config.env_spacing), 6)
            self.gym.begin_aggregate(env, max_agg_bodies, max_agg_shapes, True)

            lower_limits, upper_limits, robot_actor_handle, robot_props = create_robot_actor(self.gym, env, robot_asset, table_dims, robot_indices, all_indices, config.friction)
            self.gym.enable_actor_dof_force_sensors(env, robot_actor_handle)
            self.original_dof_prop = robot_props
            self.robot_handles.append(robot_actor_handle)

            create_table_actor(self.gym, env, self.sim, table_asset, table_dims, all_indices)

            obj_indices.append([])
            self.obj_handles.append([])
            self.obj_original_masses.append([])
            for j in range(config.num_obj_per_env):
                pose = obj_waiting_pose[j]
                object_actor_handle = self.gym.create_actor(env, self.env_objects[i][j], pose, "object", 0, 1, 2)
                obj_indices[-1].append(self.gym.get_actor_index(env, object_actor_handle, gymapi.DOMAIN_SIM))
                all_indices.append(self.gym.get_actor_index(env, object_actor_handle, gymapi.DOMAIN_SIM))
                object_shape_props = self.gym.get_actor_rigid_shape_properties(env, object_actor_handle)
                object_shape_props[0].friction = config.friction
                assert object_shape_props[0].restitution == 0.0, object_shape_props[0].restitution
                self.gym.set_actor_rigid_shape_properties(env, object_actor_handle, object_shape_props)
                # for randomization use
                self.obj_handles[-1].append(object_actor_handle)
                object_body_props = self.gym.get_actor_rigid_body_properties(env, object_actor_handle)
                object_shape_props = self.gym.get_actor_rigid_shape_properties(env, object_actor_handle)
                self.obj_original_masses[-1].append(object_body_props[0].mass)
                self.obj_original_restitution = object_shape_props[0].restitution
                assert self.obj_original_restitution == 0.0, self.obj_original_restitution
            
            if config.use_camera:
                load_cameras(self.gym, self.sim, env, self.device, i, self.camera_props, camera_eye, camera_lookat, self.camera_depth_tensor_list, self.camera_seg_tensor_list, self.camera_vinv_tensor_list, self.camera_proj_tensor_list, self.env_origin)

            self.gym.end_aggregate(env)
            self.envs.append(env)

        self.env_ids = torch.arange(0, config.num_envs, device=self.device, dtype=torch.int32)
        self.robot_indices = torch.tensor(robot_indices, device=self.device, dtype=torch.int32)
        self.obj_indices = torch.tensor(obj_indices, device=self.device, dtype=torch.long)
        self.all_indices = torch.tensor(all_indices, device=self.device, dtype=torch.int32)
        self.lower_limits = torch.tensor(lower_limits, device=self.device, dtype=torch.float)
        self.upper_limits = torch.tensor(upper_limits, device=self.device, dtype=torch.float)
        self.obj_original_masses = torch.tensor(self.obj_original_masses, device=self.device, dtype=torch.float)

        self.gym.prepare_sim(self.sim)
        self.robot_state_tensor_initial = torch.stack([HOME_POSE, HOME_POSE*0], dim=1).to(self.device)
        self.robot_state_tensor_initial = self.robot_state_tensor_initial[None, :, :].repeat(config.num_envs, 1, 1)
        self.gym.set_dof_state_tensor(self.sim, gymtorch.unwrap_tensor(self.robot_state_tensor_initial))
        self.robot_state_tensor_initial_save = self.robot_state_tensor_initial.clone()
        self.target = self.robot_state_tensor_initial[:,:,0].clone()
        self.unsafe = torch.zeros((self.num_envs,), device=self.device)
        self.rollback_buf = torch.zeros((self.num_envs,), device=self.device).bool()
        self.unsafe_table = torch.zeros((self.num_envs,), device=self.device)
        self.unsafe_object = torch.zeros((self.num_envs,), device=self.device)
        self.unsafe_fingers = torch.zeros((self.num_envs,), device=self.device)
        rigid_body_tensor = self.gym.acquire_rigid_body_state_tensor(self.sim)
        rigid_body_tensor = gymtorch.wrap_tensor(rigid_body_tensor).view(self.num_envs, -1, 13)
        self.rb_forces = torch.zeros((self.num_envs, rigid_body_tensor.shape[1], 3), dtype=torch.float, device=self.device)

        if config.use_viewer:
            camera_props = gymapi.CameraProperties()
            camera_props.horizontal_fov = 75
            self.viewer = self.gym.create_viewer(self.sim, camera_props)
            if self.viewer is None:
                print("*** Failed to create viewer")
                quit()
            cam_pos = gymapi.Vec3(0.7, 1.0, 0.35921312 + table_dims.z)
            cam_target = gymapi.Vec3(0.7, 0, 0.29278688 + table_dims.z)
            self.gym.viewer_camera_look_at(self.viewer, None, cam_pos, cam_target)
            self.gym.fetch_results(self.sim, True)
            self.gym.step_graphics(self.sim)
            self.gym.draw_viewer(self.viewer, self.sim, False)
            print('created viewer')

        root_state_tensor_raw = self.gym.acquire_actor_root_state_tensor(self.sim)
        dof_state_tensor_raw = self.gym.acquire_dof_state_tensor(self.sim)
        rigid_body_state_tensor_raw = self.gym.acquire_rigid_body_state_tensor(self.sim)
        net_contact_force_tensor_raw = self.gym.acquire_net_contact_force_tensor(self.sim)
        force_tensor_raw = self.gym.acquire_dof_force_tensor(self.sim)
        force_sensor_raw = self.gym.acquire_force_sensor_tensor(self.sim)
        self.gym.refresh_dof_state_tensor(self.sim)
        self.gym.refresh_dof_force_tensor(self.sim)
        self.gym.refresh_force_sensor_tensor(self.sim)
        self.gym.refresh_actor_root_state_tensor(self.sim)
        self.gym.refresh_rigid_body_state_tensor(self.sim)
        self.gym.refresh_jacobian_tensors(self.sim)
        self.gym.refresh_net_contact_force_tensor(self.sim)
        self.net_contact_force_tensor = gymtorch.wrap_tensor(net_contact_force_tensor_raw)
        self.force_tensor = gymtorch.wrap_tensor(force_tensor_raw)          
        self.force_sensor = gymtorch.wrap_tensor(force_sensor_raw)
        self.root_state_tensor = gymtorch.wrap_tensor(root_state_tensor_raw)
        self.saved_root_tensor = self.root_state_tensor.clone()
        self.dof_state_tensor = gymtorch.wrap_tensor(dof_state_tensor_raw).reshape(config.num_envs, -1, 2)
        self.rigid_body_state_tensor = gymtorch.wrap_tensor(rigid_body_state_tensor_raw).reshape(config.num_envs, -1, 13)
        # object falls from a height
        self.obj_init_state = torch.tensor([OBJ_INIT_CENTER[0].item(), OBJ_INIT_CENTER[1].item(), config.object_rise+table_dims.z,0,0,0,1,0,0,0,0,0,0], device=self.device)
        self.current_obj_idx = torch.full((config.num_envs,), -1, dtype=torch.long, device=self.device)
        self.progress_buf = torch.full_like(self.current_obj_idx, -config.init_timesteps)
        self.record_success = torch.zeros_like(self.current_obj_idx, dtype=torch.bool)
        self.record_angle = torch.full_like(self.current_obj_idx, np.pi, dtype=torch.float32)
        self.rigid_body_bias = {k: torch.tensor(v, device=self.device, dtype=torch.float) for k, v in RIGID_BODY_BIAS.items()}
        self.rigid_body_rot = {k: torch.tensor(transforms3d.euler.euler2mat(*v), device=self.device, dtype=torch.float) for k, v in RIGID_BODY_RPY.items()}
        self.rigid_body_size = {k: torch.tensor(v, device=self.device, dtype=torch.float) for k, v in RIGID_BODY_SIZE.items()}
        # self.palm_bias = torch.tensor(PALM_BIAS, device=self.device, dtype=torch.float)
        self.obj_init_trans = torch.zeros((self.num_envs, 3), device=self.device)
        self.obj_init_rot = torch.zeros((self.num_envs, 3, 3), device=self.device)
        self.obj_init_rot += torch.eye(3, device=self.device)
        self.rel_goal_rot = torch.zeros((self.num_envs, 3, 3), device=self.device)
        self.rel_goal_rot += torch.tensor([[1.,0.,0.],[0.,-1.,0.],[0.,0.,-1.]], device=self.device)
        self.goal_rot = torch.zeros((self.num_envs, 3, 3), device=self.device)
        self.goal_rot += torch.eye(3, device=self.device)
        self.goal = torch.zeros((self.num_envs, 22), device=self.device)
        self.tpen = torch.zeros((self.num_envs,), device=self.device)

        # simuate grasp
        self.gym.fetch_results(self.sim, True)
        self.gym.step_graphics(self.sim)

        self.controller = PIDController(0)
<<<<<<< HEAD
        self.thr_z = self.config.get("thr_z", 10.0)
        self.thr_x = self.config.get("thr_x", 10.0)
        self.thr_obj_force = self.config.get("thr_obj_force", 10.0)
        if self.config.force_scale > 0.0:
            self.thr_x += self.config.force_scale
            self.thr_z += self.config.force_scale
            self.thr_obj_force += self.config.force_scale

        self.cost = torch.zeros((self.num_envs),device=self.device) * 5
=======
>>>>>>> 087c64fd
        
        # self.gym = bind_visualizer_to_gym(self.gym, self.sim)
        # set_gpu_pipeline(True)
    
    def _reset(self, obj_trans=None, obj_rot=None, init_qpos=None, indices=None):
        if indices is None:
            indices = torch.arange(0, self.num_envs, device=self.device, dtype=torch.long)
        self.rb_forces[indices, :, :] = 0.0
        self.record_success[indices] = self.check_success()[indices]
        self.record_angle[indices] = pttf.so3_rotation_angle(self.rel_goal_rot[indices], eps=1e-3)
        arange = torch.arange(0, len(indices), device=self.device, dtype=torch.long)
        if len(indices) == 0:
            return

        # ADR enqueue and randomization
        if self.use_adr:
            update_adr_param_and_rerandomize(self, indices, RolloutWorkerModes)
        elif self.config.physics_randomization:
            update_manualdr_param_and_rerandomize(self, indices)
        
        self.current_obj_idx[indices] = (self.current_obj_idx[indices] + 1) % self.num_obj_per_env
        if self.config.load_traj and not self.from_start:
            for i in indices:
                self.current_traj[i] = random.choice(self.loaded_traj[i][self.current_obj_idx[i]]) 

        self.obj_indices_flat = self.obj_indices[indices].to(torch.int32).reshape(-1)
        self.root_state_tensor[self.obj_indices_flat.long()] = self.saved_root_tensor[self.obj_indices_flat.long()]

        bias = torch.zeros((len(indices), 3), device=self.device)
        bias[:, :2] = OBJ_INIT_CENTER.to(self.device)
        bias[:, :2] += (torch.rand_like(bias[:, :2]) * 2 - 1) * self.config.rand_radius
        bias[:, 2] -= ROBOT_BASE_HEIGHT
        rot_angle = (torch.rand((len(indices), ), device=self.device) - 0.5) * np.pi # rotate at most 90 degrees
        rot_matrix = torch.eye(3, device=self.device).repeat(len(indices), 1, 1)
        rot_matrix[:, 0, 0] = torch.cos(rot_angle)
        rot_matrix[:, 0, 1] = -torch.sin(rot_angle)
        rot_matrix[:, 1, 0] = torch.sin(rot_angle)
        rot_matrix[:, 1, 1] = torch.cos(rot_angle)
        
        if obj_trans is not None:
            obj_trans[:, 2] += TABLE_HEIGHT + ROBOT_BASE_HEIGHT
        elif self.config.load_traj and not self.from_start:
            obj_trans = torch.from_numpy(np.array([self.current_traj[i]['object_pose'][:3, 3] for i in indices])).to(self.device).float()
            obj_trans += bias
            obj_trans[:, 2] += TABLE_HEIGHT + ROBOT_BASE_HEIGHT
        else:
            obj_trans = torch.zeros((len(indices), 3), device=self.device)
            obj_trans[:, :2] = OBJ_INIT_CENTER.to(self.device)
            rand_angle = torch.rand((len(indices), ), device=self.device) * 2 * np.pi
            rand_length = torch.sqrt(torch.rand((len(indices),), device=self.device)) * self.config.rand_radius
            obj_trans[:, 0] += rand_length * torch.cos(rand_angle)
            obj_trans[:, 1] += rand_length * torch.sin(rand_angle)
            # object falls from a height
            obj_trans[:, 2] += TABLE_HEIGHT + self.config.object_rise
        self.root_state_tensor[self.obj_indices[indices][arange, self.current_obj_idx[indices]], :3] = obj_trans

        if obj_rot is not None:
            obj_rot = pttf.matrix_to_quaternion(obj_rot.to(self.device))[:, [1, 2, 3, 0]]
        elif self.config.load_traj and not self.from_start:
            obj_rot = torch.from_numpy(np.stack([self.current_traj[i]['object_pose'][:3, :3] for i in indices], axis=0)).float().to(self.device)
            obj_rot = torch.einsum('nab,nbc->nac', rot_matrix, obj_rot)
            obj_rot = pttf.matrix_to_quaternion(obj_rot)[:, [1, 2, 3, 0]]
        else:
            obj_rot = pttf.random_quaternions(len(indices), device=self.device)
        self.root_state_tensor[self.obj_indices[indices][arange, self.current_obj_idx[indices]], 3:7] = obj_rot

        if self.config.load_traj:
            pass
            # self.grasp_trans[indices] = torch.tensor([[self.current_traj[i]['hand']['final_grasp'][name] for name in translation_names] for i in indices]).to(self.device).float()
            # self.grasp_rot[indices] = torch.tensor([transforms3d.euler.euler2mat(*[self.current_traj[i]['hand']['final_grasp'][name] for name in rot_names]) for i in indices]).to(self.device).float()
            # self.grasp_qpos[indices] = torch.tensor([[self.current_traj[i]['hand']['final_grasp'][name] for name in joint_names] for i in indices]).to(self.device).float()

        self.gym.set_actor_root_state_tensor_indexed(self.sim, gymtorch.unwrap_tensor(self.root_state_tensor),
                                            gymtorch.unwrap_tensor(self.obj_indices_flat), len(self.obj_indices_flat))

        if init_qpos is not None:
            self.robot_state_tensor_initial[indices,:,0] = init_qpos
        elif self.config.load_traj and not self.from_start:
            cpu_bias = bias.cpu().numpy()
            cpu_rot = rot_matrix.cpu().numpy()
            for num, i in enumerate(indices):
                hand_obj_trans = np.array([self.current_traj[i]['qpos'][name] for name in translation_names])
                hand_obj_rot = np.array(transforms3d.euler.euler2mat(*[self.current_traj[i]['qpos'][name] for name in rot_names]))
                hand_rot = np.einsum('ab,bc,cd->ad', cpu_rot[num], self.current_traj[i]['object_pose'][:3, :3], hand_obj_rot)
                hand_trans = self.current_traj[i]['object_pose'][:3, 3] + np.einsum('ab,bc,c->a', cpu_rot[num], self.current_traj[i]['object_pose'][:3, :3], hand_obj_trans)
                hand_trans += cpu_bias[num]
                arm_qpos = self.arm.inverse_kinematics(
                    target_position=hand_trans, 
                    target_orientation=hand_rot, 
                    orientation_mode='all', 
                    initial_position=[0]+OLD_HOME_POSE[:6].tolist()+[0], 
                )[1:7]
                arm_qpos = np.array(arm_qpos)
                hand_qpos = np.array([self.current_traj[i]['qpos'][name] for name in joint_names])
                qpos = np.concatenate((arm_qpos, hand_qpos))
                self.robot_state_tensor_initial[i, :, 0] = torch.from_numpy(qpos).float().to(self.device)
        else:
            self.robot_state_tensor_initial[indices] = self.robot_state_tensor_initial_save[indices]
        self.robot_state_tensor_initial[indices,:,1] = 0
        self.robot_indices_flat = self.robot_indices[indices].to(torch.int32).reshape(-1)
        self.gym.set_dof_state_tensor_indexed(self.sim, gymtorch.unwrap_tensor(self.robot_state_tensor_initial),
                                              gymtorch.unwrap_tensor(self.robot_indices_flat), len(self.robot_indices_flat))
        self.target[indices] = self.robot_state_tensor_initial[indices,:,0].clone()
        self.progress_buf[indices] = -self.config.init_timesteps
        self.goal[indices] = 0
        if self.config.actor.with_rot:
            self.goal_rot[indices] = pttf.random_rotations(len(indices), device=self.device)
    
    def reset(self, obj_trans=None, obj_rot=None, init_qpos=None, indices=None):
        self._reset(obj_trans=obj_trans, obj_rot=obj_rot, init_qpos=init_qpos, indices=indices)
        for i in range(self.config.init_timesteps):
            self.step()
        return self.get_state()

    def safety_wrapper(self, actions, lift_idx, pseudo=False):
        if pseudo:
            assert len(actions) == len(lift_idx), len(actions)
            actions, unsafe, bias = self.wrapper.direct(actions)
            self.unsafe_table[lift_idx] = unsafe.float()
            return actions, unsafe.float(), bias
        else:
            assert len(actions) == len(lift_idx), len(actions)
            actions, unsafe_object = self.wrapper.direct_object(self, actions, lift_idx)
            self.unsafe_object[lift_idx] = unsafe_object.float()
            unsafe = unsafe_object
        
            # TODO: wrapper case 3
            actions[~unsafe_object], unsafe_finger = self.wrapper.direct_fingers(self, actions[~unsafe_object], lift_idx[~unsafe_object], thr_x=self.config.wrapper_thr_x, thr_z=self.config.wrapper_thr_z)
            self.unsafe_fingers[lift_idx][~unsafe_object] = unsafe_finger.float()
            unsafe[~unsafe_object] = torch.logical_and(unsafe[~unsafe_object],unsafe_finger)
            return actions, unsafe, None
    
    def step(self, actions=None, goal=None, step_cnt=-1, with_delay=False, mask_RL=None):
        if step_cnt > 0:
            self.curr_iter = step_cnt
            if self.config.physics_randomization:
                if self.curr_iter % self.config.randomize_adr_every == 0:
                    self.need_rerandomize = torch.ones_like(self.need_rerandomize, device=self.device).bool()

        self.refresh()

        # apply random force
        if self.config.force_scale > 0.0:
            self.rb_forces *= (0.99 ** (0.1 / 0.08))
            # apply new forces
            force_indices = (torch.rand(self.num_envs, device=self.device) < self.config.random_force_prob).nonzero().reshape(-1)
            #force_indices = torch.logical_and(force_indices, self.progress_buf >= 0)
            rb_force_shape = self.rb_forces[force_indices, self.robot_rb_count:].shape
            rb_force_scale = torch.randn((rb_force_shape[0],rb_force_shape[1]), device=self.device)
            rb_force_dir = torch.randn(rb_force_shape, device=self.device)
            rb_force_dir = rb_force_dir / rb_force_dir.norm(dim=-1, keepdim=True)
            # proportional to mass
            rb_force_scale = rb_force_scale.unsqueeze(-1)
            self.rb_forces[force_indices, self.robot_rb_count:, :] = rb_force_dir * self.obj_original_masses[force_indices].reshape(rb_force_shape[0],-1,1) * (self.config.force_scale)
            self.gym.apply_rigid_body_force_tensors(self.sim, gymtorch.unwrap_tensor(self.rb_forces), None,
                                                    gymapi.LOCAL_SPACE)

        if self.config.with_safety_wrapper:
            self.clone_backup_states()

            # pre-pseudo wrapper: check table penetration
            if actions is not None:
                lift_mask = (self.progress_buf >= 0)
                if lift_mask.sum():
                    lift_idx = torch.arange(0, self.num_envs, device=self.device, dtype=torch.long)[lift_mask]
                    self.target[lift_idx], self.unsafe[lift_idx], self.tpen[self.progress_buf >= 0] = self.safety_wrapper(actions[lift_idx].clone(),lift_idx,pseudo=True)
                # self.rollback_buf[lift_idx] = self.unsafe[lift_idx].clone().bool()

                # if self.config.physics_randomization and with_delay:
                #     self.adr_last_action_queue, self.target = update_delay_queue(self.adr_last_action_queue, self.target, self.adr_cfg)

            # pseudo-execution
            self.prev_dof_pos = self.dof_state_tensor[:, :, 0].clone()
            self.global_z_sensor_read = self.force_sensor.reshape(self.num_envs, -1, 6)[:, self.global_forces_idx, 2].sum(dim=1).clone()
            assert self.global_z_sensor_read.dim() == 1, self.global_z_sensor_read.shape
            z_sensor_min = self.force_sensor.reshape(self.num_envs, -1, 6)[:, self.global_forces_idx, 2].sum(dim=1).min(dim=0)[0].clone() + 10000
            z_sensor_max = self.force_sensor.reshape(self.num_envs, -1, 6)[:, self.global_forces_idx, 2].sum(dim=1).max(dim=0)[0].clone() - 10000
            for step in range(self.substeps):
                # linear interpolation. Subaction represneted as target pos
                subactions = self.prev_dof_pos + (self.target - self.prev_dof_pos) * (step+1) / self.substeps
                self.substep(subactions)
                sub_global_z_sensor_read = self.force_sensor.reshape(self.num_envs, -1, 6)[:, self.global_forces_idx, 2].sum(dim=1).clone()
                self.global_z_sensor_read = torch.where(sub_global_z_sensor_read > self.global_z_sensor_read, sub_global_z_sensor_read, self.global_z_sensor_read)
                sub_z_sensor_min = self.force_sensor.reshape(self.num_envs, -1, 6)[:, self.global_forces_idx, 2].sum(dim=1).min(dim=0)[0].clone()
                sub_z_sensor_max = self.force_sensor.reshape(self.num_envs, -1, 6)[:, self.global_forces_idx, 2].sum(dim=1).max(dim=0)[0].clone()
                z_sensor_min = torch.where(sub_z_sensor_min < z_sensor_min, sub_z_sensor_min, z_sensor_min)
                z_sensor_max = torch.where(sub_z_sensor_max > z_sensor_max, sub_z_sensor_max, z_sensor_max)
            
            # print("force sensor on hand")
            # print(self.global_z_sensor_read.mean())
            # print(z_sensor_min)
            # print(z_sensor_max)
            # fingertip_indices = [4,8,12,16]
            # print(self.force_sensor.reshape(self.num_envs, -1, 6)[:, self.fforces_idx, :3][:,fingertip_indices,:].max(dim=1)[0].max(dim=0)[0])
                
            # post-pseudo wrapper: check obj/finger penetration
            if actions is not None:
                lift_mask = (self.progress_buf >= 0)
                lift_idx = torch.arange(0, self.num_envs, device=self.device, dtype=torch.long)[lift_mask]
                self.target[lift_idx], self.rollback_buf[lift_idx], _ = self.safety_wrapper(actions[lift_idx].clone(),lift_idx,pseudo=False)

                # if self.config.physics_randomization and with_delay:
                #     self.adr_last_action_queue, self.target = update_delay_queue(self.adr_last_action_queue, self.target, self.adr_cfg)

            # rollback envs with unsafe contact, essentially skip one step of execution.
            # Thus Dagger does not see unsafe actions.
            # print(self.rollback_buf.sum())
            if self.rollback_buf.sum() > 0:
                self.rollback(self.rollback_buf)
            
            
            # if ad-hoc lifting is needed for unsafe envs, implement here
        else:
            lift_mask = (self.progress_buf >= 0)
            if actions is not None:
                self.target[lift_mask] = actions[lift_mask].clone()
            self.global_z_sensor_read = self.force_sensor.reshape(self.num_envs, -1, 6)[:, self.global_forces_idx, 2].sum(dim=1).clone()

        
        self.prev_dof_pos = self.dof_state_tensor[:, :, 0].clone()
        for step in range(self.substeps):
            # linear interpolation. Subaction represneted as target pos
            subactions = self.prev_dof_pos + (self.target - self.prev_dof_pos) * (step+1) / self.substeps
            self.substep(subactions)
        
        state = self.get_state()

        self.obj_init_trans = torch.where(self.progress_buf[:, None] == -1, state['obj_trans'], self.obj_init_trans)
        self.obj_init_rot = torch.where(self.progress_buf[:, None, None] == -1, state['obj_rot'], self.obj_init_rot)
        if goal is not None and goal.shape[0] > 0:
            self.goal[self.progress_buf == -1] = goal[self.progress_buf == -1]

        self.progress_buf += 1

        # re-randomize physics
        if self.config.physics_randomization:
            rerandomize_physics_gravity(self, step_cnt)
        self.refresh()
        return state
    
    def get_state(self):
        self.refresh()
        result_dict = {}
        result_dict['done'] = (self.progress_buf == self.config.act_timesteps-2)
        result_dict['available'] = torch.logical_and((self.progress_buf >= 0), (self.progress_buf < self.config.act_timesteps-1-8))
        if self.config.actor.get('joint', dict()).get('type', "") == 'goal':
            result_dict['available'] = torch.logical_and(result_dict['available'], (self.choice == 1))
        result_dict['progress_buf'] = self.progress_buf.float() / 50
        result_dict['dof_pos'] = self.dof_state_tensor[:, :, 0].clone()
        result_dict['dof_vel'] = self.dof_state_tensor[:, :, 1].clone()
        obj_trans = self.root_state_tensor[self.obj_indices[self.env_ids.long(), self.current_obj_idx], :3].clone()
        obj_trans[:, 2] -= TABLE_HEIGHT + ROBOT_BASE_HEIGHT
        obj_rot_quat = self.root_state_tensor[self.obj_indices[self.env_ids.long(), self.current_obj_idx], 3:7].clone()
        obj_rot_mat = pttf.quaternion_to_matrix(obj_rot_quat[:, [3, 0, 1, 2]])
        result_dict['obj_trans'] = obj_trans
        result_dict['obj_rot'] = obj_rot_mat
        result_dict['goal_rot'] = self.goal_rot.clone()
        hand_rot_quat = self.rigid_body_state_tensor[:, self.hand_idx, 3:7].clone()
        hand_rot_mat = pttf.quaternion_to_matrix(hand_rot_quat[:, [3, 0, 1, 2]])
        obj_rel_hand = torch.einsum('nab,ncb->nac', obj_rot_mat, hand_rot_mat)
        self.rel_goal_rot = torch.einsum('nab,ncb->nac', self.goal_rot, obj_rel_hand)
        result_dict['rel_goal_rot'] = self.rel_goal_rot.clone()
        result_dict['obj_pc'] = torch.einsum('nab,nkb->nka', obj_rot_mat, self.obj_full_pcs[self.env_ids.long(), self.current_obj_idx]) + obj_trans[:, None]
        result_dict['reward'], reward_detail_dict = self.compute_reward(result_dict)
        result_dict['reward_detail_names'] = list(reward_detail_dict.keys())
        result_dict.update(reward_detail_dict)
        result_dict['success'] = self.check_success()
        result_dict['goal'] = self.goal.clone() if self.config.actor.with_goal else None
        if self.config.use_camera:
            #t = time.time()
            result_dict['pc'] = collect_pointclouds(self.gym, self.sim, [fv[self.current_obj_idx[i]] for i, fv in enumerate(self.face_verts)], obj_trans, obj_rot_mat, result_dict['obj_pc'].clone(), self.robot_model, result_dict['dof_pos'], self.rigid_body_state_tensor[:, self.hand_idx, :3], self.config.num_envs, self.progress_buf[0].item(), self.camera_props, self.camera_u2, self.camera_v2, self.env_origin, self.camera_depth_tensor_list, self.camera_seg_tensor_list, self.camera_vinv_tensor_list, self.camera_proj_tensor_list, self.device)
            #print(f"camera time:{time.time() - t}")
        if self.use_adr:
            result_dict['available'] = torch.logical_and(result_dict['available'], (self.worker_types == RolloutWorkerModes.ADR_ROLLOUT))
            result_dict['npd'] = self.npd 
            result_dict['boundary_sr'] = self.boundary_sr
            result_dict['adr_ranges'] = self.adr_ranges
        result_dict['cost'] = torch.zeros_like(result_dict['reward'])
        return result_dict

    def substep(self, subactions):
        self.refresh()
        dof_pos = self.dof_state_tensor[:, :, 0].clone()
        # calculate the (compensated) traget position for control
        self.temp_target = (self.controller.step(dof_pos, subactions)).to(torch.float)
        self.gym.set_dof_position_target_tensor(self.sim, gymtorch.unwrap_tensor(self.temp_target))
        # update the viewer
        if self.config.use_viewer:
            if self.gym.query_viewer_has_closed(self.viewer):
                self.close()
                exit(0)
        self.gym.fetch_results(self.sim, True)
        if self.config.use_viewer or self.config.use_camera:
            self.gym.step_graphics(self.sim)
            if self.config.use_viewer:
                self.gym.draw_viewer(self.viewer, self.sim, False)
        # step the physics
        self.gym.simulate(self.sim)
        self.refresh()
    
    def compute_reward(self, result_dict):
        obj_pc = result_dict['obj_pc'].clone()
        real_obj_height = obj_pc[..., 2].min(dim=-1).values + ROBOT_BASE_HEIGHT
        obj_pc[..., 2] += ROBOT_BASE_HEIGHT + TABLE_HEIGHT
        obj_trans = self.root_state_tensor[self.obj_indices[self.env_ids.long(), self.current_obj_idx], :3].clone()
        # obj_rot = self.root_state_tensor[self.obj_indices[self.env_ids.long(), self.current_obj_idx], 3:7].clone()
        # obj_rot_mat = pttf.quaternion_to_matrix(obj_rot[:, [3, 0, 1, 2]])
        obj_height = (obj_trans[:, 2] - TABLE_HEIGHT - ROBOT_BASE_HEIGHT - self.obj_init_trans[:, 2]).clamp(min=-0.1)
        obj_goal = self.obj_init_trans.clone()
        obj_goal[:, 2] += 0.15 + TABLE_HEIGHT + ROBOT_BASE_HEIGHT
        obj_dis = (obj_trans - obj_goal).norm(dim=-1)
        reward_detail_dict = dict(obj_height=obj_height, obj_dis=obj_dis)

        # right_hand_pos = get_point_on_link(self.rigid_body_state_tensor[:, self.hand_idx], self.rigid_body_bias['hand_base_link'])
        right_hand_finger_pos = torch.stack([get_point_on_link(self.rigid_body_state_tensor[:, self.fingertip_idx[i]], self.rigid_body_bias[name]) for i, name in enumerate(self.fingertip_names)], dim=-2)
        # distance from palm root to object center
        # right_hand_dist = (right_hand_pos - obj_trans).norm(dim=-1).clamp(max=0.5)
        right_hand_finger_dists = (right_hand_finger_pos - obj_trans[:, None]).norm(dim=-1)
        # distance from fingertip to object center
        # right_hand_finger_dist = right_hand_finger_dists.sum(dim=-1).clamp(max=1.6)

        finger_weight = torch.full((4,), 0.01, device=self.device)
        finger_weight[self.fingertip_names.index('thumb_fingertip')] = 0.04
        reach_reward = (finger_weight / (0.06 + right_hand_finger_dists.clamp(min=0.03,max=0.8))).sum(dim=-1)
        contact = {name: points_in_contact(obj_pc, right_hand_finger_pos[:, i], torch.einsum('nab,bc->nac', pttf.quaternion_to_matrix(self.rigid_body_state_tensor[:, self.fingertip_idx[i], [6, 3, 4 ,5]]), self.rigid_body_rot[name]), self.rigid_body_size[name], 0.005) for i, name in enumerate(self.fingertip_names)}
        contact_reward = contact['thumb_fingertip'] * (contact['fingertip'] + contact['fingertip_2'] + contact['fingertip_3']).tanh()
        obj_init_trans = self.obj_init_trans.clone()
        obj_init_trans[:, 2] += TABLE_HEIGHT + ROBOT_BASE_HEIGHT
        # lift_reward = contact_reward * (0.6 - obj_dis).clamp(min=5e-2)
        lift_reward = contact_reward * obj_height.clamp(min=0, max=0.2).sqrt()
        # init_dis = (obj_init_trans - obj_goal).norm(dim=-1)
        # lift_reward = contact_reward * (init_dis - obj_dis).clamp(min=1e-6).sqrt()
        # lift_reward = contact_reward * ((0.2-(obj_height-0.2).abs()).clamp(min=0)+1e-6).sqrt()
        bonus = (contact_reward != 0).float() * (real_obj_height > 0.01).float()
        obj_dis_reward = bonus * (-(obj_dis*10).square()).exp()

        # palm_state = self.rigid_body_state_tensor[:, self.hand_idx]
        # palm_trans = palm_state[:, :3]
        # palm_rot = pttf.quaternion_to_matrix(palm_state[:, [6, 3, 4, 5]])
        # hand_qpos = self.dof_state_tensor[:, 6:, 0]
        
        # palm_state = self.rigid_body_state_tensor[:, self.hand_idx]
        # palm_trans = palm_state[:, :3]
        # palm_rot = pttf.quaternion_to_matrix(palm_state[:, [6, 3, 4, 5]])
        # hand_qpos = self.dof_state_tensor[:, 6:, 0]

        # robot_state = result_dict['dof_pos']
        # robot_translation = torch.zeros([len(robot_state), 3], dtype=torch.float, device=robot_state.device)
        # robot_rotation = torch.eye(3, dtype=torch.float, device=robot_state.device).expand(len(robot_state), 3, 3)
        # robot_pose = torch.cat([
        #     robot_translation,
        #     robot_rotation.transpose(1, 2)[:, :2].reshape(-1, 6),
        #     robot_state[:, :22], 
        # ], dim=-1)
        # self.robot_model.set_parameters(robot_pose)
        # robot_pc_fps = self.robot_model.get_surface_points(nobase=True)
        # min_height = robot_pc_fps[..., 2].min(dim=-1).values + ROBOT_BASE_HEIGHT
        tpen = (self.tpen).square().clamp(max=20)

        # palm_trans_target = torch.einsum('nab,nb->na', obj_rot_mat, self.grasp_trans) + obj_trans
        # palm_rot_target = torch.einsum('nab,nbc->nac', obj_rot_mat, self.grasp_rot)

        # check stage of RL rollout
        # is_close_enough = (torch.norm(palm_trans-palm_trans_target, dim=-1) < 0.2)
        #is_close_enough = (torch.norm(palm_trans-self.obj_init_trans, dim=-1) < 0.2)
        is_contact = (contact_reward>0)
        # is_lift = (real_obj_height > 0.01)

        # palm rotation and translation
        # trans_dis =  (palm_trans-palm_trans_target).square().sum(dim=-1)
        # rot_dis = pttf.so3_relative_angle(palm_rot, palm_rot_target, eps=1e-3).square()
        # qpos_dis = (hand_qpos - self.grasp_qpos).square().mean(dim=-1)
        # goal_reward = -(trans_dis * 2.5 +
        #                 rot_dis * 0.03 + 
        #                 qpos_dis * 0.5)
        
        # penalize velocity
        action_pen = result_dict['dof_vel'].clamp(min=-1,max=1).square().mean(dim=-1)
        w_action = 10 if self.config.strict_constraint else self.config.get("w_action", 0.5)
        w_tpen = 5 if self.config.strict_constraint else 1
        # obj_unmoved = (-5 * (obj_trans - obj_init_trans).norm(dim=-1) - 0.5 * pttf.so3_relative_angle(obj_rot_mat, self.obj_init_rot, eps=1e-3)).exp()
        # mp_goal_reward = -(self.goal - result_dict['dof_pos']).abs().mean(dim=-1)
        pen_safety = self.unsafe

        # safety metrics
        unsafe_all = self.unsafe
        unsafe_table = self.unsafe_table
        unsafe_object = self.unsafe_object
        unsafe_fingers = self.unsafe_fingers
        
        # multi-contact & palm contact
        # right_hand_palm_pos = torch.stack([get_point_on_link(self.rigid_body_state_tensor[:, self.hand_idx], self.palm_bias[i]) for i in range(len(self.palm_bias))], dim=-2)
        # right_hand_palm_dists = (right_hand_palm_pos - obj_trans[:, None]).norm(dim=-1)
        # contact_palm = [points_in_contact(obj_pc, right_hand_palm_pos[:,i], torch.einsum('nab,bc->nac', pttf.quaternion_to_matrix(self.rigid_body_state_tensor[:, self.hand_idx, [6, 3, 4 ,5]]), self.rigid_body_rot['hand_base_link']), self.rigid_body_size['palm'], 0.005) for i in range(len(self.palm_bias))]
        # contact_palm_reward = torch.stack(contact_palm).float().mean(dim=0).tanh()
        # contact_rich = contact['thumb_fingertip'] * (contact['fingertip'] + contact['fingertip_2'] + contact['fingertip_3']) > 2
        # TODO: calculate orientation
        
        # TODO: define reward
        if self.config.staged_reward or self.config.reward_type == "staged":
            raise NotImplementedError('is_close_enough not implemented now because there are no target to use')
            reward = (reach_reward * 0.5 * (1-0.95*is_contact) + contact_reward * 0.5 * is_close_enough + (lift_reward * 5 + obj_dis_reward * 20) * is_contact - action_pen * w_action - w_tpen * tpen - pen_safety * 20).clamp(min=-1)/5
        elif self.config.reward_type == "staged2_lhr":
            reward = (reach_reward * 0.5 * (1-0.95*is_contact) + contact_reward * 0.5 + (lift_reward * 5 + obj_dis_reward * 20) * is_contact - action_pen * w_action - w_tpen * tpen).clamp(min=-1)/5
        elif self.config.reward_type == "staged2":
            # reward = (reach_reward * 0.5 * (1-0.95*is_contact) + contact_reward * 0.5 + (lift_reward * 5 + obj_dis_reward * 20)/5 * is_contact + (contact_rich + contact_palm_reward) * is_contact - action_pen * w_action - w_tpen * tpen - pen_safety * 20).clamp(min=-1)/5
            reward = (reach_reward * 0.5 * (1-0.95*is_contact) + contact_reward * 0.5 + (lift_reward * 5 + obj_dis_reward * 20)/5 * is_contact - action_pen * w_action - w_tpen * tpen - pen_safety * 20).clamp(min=-1)/5
        elif self.config.reward_type == "not_staged":
            reward = (reach_reward * 0.5 + contact_reward * 0.5 + lift_reward * 5 + obj_dis_reward * 20 - action_pen * w_action - w_tpen * tpen - pen_safety * 20).clamp(min=-1)/5
        elif self.config.reward_type == "reorientation":
            raise NotImplementedError
        else:
            raise NotImplementedError

        reward_detail_dict.update(dict(tpen=tpen, real_obj_height=real_obj_height,obj_dis_reward=obj_dis_reward,reach_reward=reach_reward, contact_reward=contact_reward, lift_reward=lift_reward, action_pen=action_pen))

        # update metric curves
        metrics = {}
        metric_idx = (self.progress_buf >= 0)
        metrics["unsafe_tpen_proportion"] = self.unsafe_table[metric_idx].mean()
        metrics["unsafe_object_proportion"] = self.unsafe_object[metric_idx].mean()
        metrics["unsafe_fingers_proportion"] = self.unsafe_fingers[metric_idx].mean()
        metrics["unsafe_all_proportion"] = self.unsafe[metric_idx].mean()

        metrics["upward_contact_force"] = self.global_z_sensor_read[metric_idx].mean()
        fingertip_indices = [4,8,12,16]
        fforce_fingertip = self.force_sensor.reshape(self.num_envs, -1, 6)[:, self.fforces_idx, :3][:,fingertip_indices,:]
        fforce_max_env = fforce_fingertip.max(dim=1)[0]
        metrics["fingertip_force_mean_x"] = fforce_max_env[metric_idx,0].mean()
        metrics["fingertip_force_mean_z"] = fforce_max_env[metric_idx,2].mean()
 
        reward_detail_dict.update(metrics)
        return reward, reward_detail_dict

    def refresh(self):
        self.gym.refresh_dof_state_tensor(self.sim)
        self.gym.refresh_actor_root_state_tensor(self.sim)
        self.gym.refresh_rigid_body_state_tensor(self.sim)
        self.gym.refresh_jacobian_tensors(self.sim)
        self.gym.refresh_net_contact_force_tensor(self.sim)
        self.gym.refresh_dof_force_tensor(self.sim)
        self.gym.refresh_force_sensor_tensor(self.sim)
    
    def randomize_start(self):
        self.progress_buf = torch.randint(-self.config.init_timesteps, self.config.act_timesteps, (self.num_envs,), device=self.device)

    def check_success(self):
        obj_trans = self.root_state_tensor[self.obj_indices[self.env_ids.long(), self.current_obj_idx], :3].clone()
        obj_lift_height = (obj_trans[:, 2] - TABLE_HEIGHT - ROBOT_BASE_HEIGHT - self.obj_init_trans[:, 2]).clamp(min=-0.1)
        success = obj_lift_height > 0.1
        if self.config.actor.with_rot:
            rel_angle = pttf.so3_rotation_angle(self.rel_goal_rot, eps=1e-3)
            success = (rel_angle * 180 / np.pi < 15)
        return success

    def close(self):
        if self.config.use_viewer:
            self.gym.destroy_viewer(self.viewer)
        self.gym.destroy_sim(self.sim)

    def clone_backup_states(self):
        self.backup_root_state_tensor = gymtorch.wrap_tensor(self.gym.acquire_actor_root_state_tensor(self.sim)).clone()
        self.backup_dof_state_tensor = gymtorch.wrap_tensor(self.gym.acquire_dof_state_tensor(self.sim)).clone().reshape(self.num_envs, 22, -1)
        # self.backup_dof_force_tensor = gymtorch.wrap_tensor(self.gym.acquire_dof_force_tensor(self.sim)).clone()
        self.backup_rigid_body_state_tensor = gymtorch.wrap_tensor(self.gym.acquire_rigid_body_state_tensor(self.sim)).clone()
        # self.backup_env_rb_states = [self.gym.get_env_rigid_body_states(self.envs[i],gymapi.STATE_ALL) for i in range(self.num_envs)]
        # self.backup_net_contact_force_tensor = gymtorch.wrap_tensor(self.gym.acquire_net_contact_force_tensor(self.sim)).clone()
        # self.backup_force_tensor = gymtorch.wrap_tensor(self.gym.acquire_dof_force_tensor(self.sim)).clone()
        # self.backup_jacobian_tensor = gymtorch.wrap_tensor(self.gym.acquire_jacobine_tensor(self.sim)).clone()

    def rollback(self,env_mask):
        indices = torch.arange(self.num_envs, device=self.device)[env_mask]
        # print("c1")
        indices_flat = self.obj_indices[indices].to(torch.int32).reshape(-1)
        self.gym.set_actor_root_state_tensor_indexed(self.sim, gymtorch.unwrap_tensor(self.backup_root_state_tensor),
                                            gymtorch.unwrap_tensor(indices_flat), len(indices_flat))
        # print("c2")
        indices_flat = self.robot_indices[indices].to(torch.int32).reshape(-1)
        self.gym.set_dof_state_tensor_indexed(self.sim, gymtorch.unwrap_tensor(self.backup_dof_state_tensor),
                                            gymtorch.unwrap_tensor(indices_flat), len(indices_flat))
        # print("c3")
        # for i in indices:
        #     self.gym.set_env_rigid_body_states(self.envs[i], self.backup_env_rb_states[i], gymapi.STATE_ALL)
        # print("c4")
        self.rollback_buf = (self.rollback_buf > 1)
        # print("c5")<|MERGE_RESOLUTION|>--- conflicted
+++ resolved
@@ -341,7 +341,6 @@
         self.gym.step_graphics(self.sim)
 
         self.controller = PIDController(0)
-<<<<<<< HEAD
         self.thr_z = self.config.get("thr_z", 10.0)
         self.thr_x = self.config.get("thr_x", 10.0)
         self.thr_obj_force = self.config.get("thr_obj_force", 10.0)
@@ -351,8 +350,6 @@
             self.thr_obj_force += self.config.force_scale
 
         self.cost = torch.zeros((self.num_envs),device=self.device) * 5
-=======
->>>>>>> 087c64fd
         
         # self.gym = bind_visualizer_to_gym(self.gym, self.sim)
         # set_gpu_pipeline(True)
